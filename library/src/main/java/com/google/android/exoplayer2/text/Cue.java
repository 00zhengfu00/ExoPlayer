--- conflicted
+++ resolved
@@ -15,11 +15,8 @@
  */
 package com.google.android.exoplayer2.text;
 
-<<<<<<< HEAD
 import android.graphics.Color;
-=======
 import android.graphics.Bitmap;
->>>>>>> 0468a80d
 import android.support.annotation.IntDef;
 import android.text.Layout.Alignment;
 import java.lang.annotation.Retention;
@@ -82,7 +79,8 @@
   public static final int LINE_TYPE_NUMBER = 1;
 
   /**
-   * The cue text. Note the {@link CharSequence} may be decorated with styling spans.
+   * The cue text, or null if this is an image cue. Note the {@link CharSequence} may be decorated
+   * with styling spans.
    */
   public final CharSequence text;
 
@@ -92,9 +90,10 @@
   public final Alignment textAlignment;
 
   /**
-   * The cue image.
+   * The cue image, or null if this is a text cue.
    */
   public final Bitmap bitmap;
+
   /**
    * The position of the {@link #lineAnchor} of the cue box within the viewport in the direction
    * orthogonal to the writing direction, or {@link #DIMEN_UNSET}. When set, the interpretation of
@@ -103,8 +102,8 @@
    * For horizontal text and {@link #lineType} equal to {@link #LINE_TYPE_FRACTION}, this is the
    * fractional vertical position relative to the top of the viewport.
    */
-
   public final float line;
+
   /**
    * The type of the {@link #line} value.
    * <p>
@@ -130,9 +129,8 @@
    * {@code (line == -2 && lineAnchor == ANCHOR_TYPE_START)} position a cue so that only its first
    * line is visible at the bottom of the viewport.
    */
-
-  @LineType
-  public final int lineType;
+  @LineType public final int lineType;
+
   /**
    * The cue box anchor positioned by {@link #line}. One of {@link #ANCHOR_TYPE_START},
    * {@link #ANCHOR_TYPE_MIDDLE}, {@link #ANCHOR_TYPE_END} and {@link #TYPE_UNSET}.
@@ -141,9 +139,8 @@
    * and {@link #ANCHOR_TYPE_END} correspond to the top, middle and bottom of the cue box
    * respectively.
    */
-
-  @AnchorType
-  public final int lineAnchor;
+  @AnchorType public final int lineAnchor;
+
   /**
    * The fractional position of the {@link #positionAnchor} of the cue box within the viewport in
    * the direction orthogonal to {@link #line}, or {@link #DIMEN_UNSET}.
@@ -162,8 +159,7 @@
    * and {@link #ANCHOR_TYPE_END} correspond to the left, middle and right of the cue box
    * respectively.
    */
-  @AnchorType
-  public final int positionAnchor;
+  @AnchorType public final int positionAnchor;
 
   /**
    * The size of the cue box in the writing direction specified as a fraction of the viewport size
@@ -172,7 +168,6 @@
   public final float size;
 
   /**
-<<<<<<< HEAD
    * Specifies whether or not the {@link #windowColor} property is set.
    */
   public final boolean windowColorSet;
@@ -181,17 +176,38 @@
    * The fill color of the window.
    */
   public final int windowColor;
-=======
-   *
-   */
-  public Cue(Bitmap bitmap, float left, float top, int plane_width) {
-    this(null, null, top, LINE_TYPE_FRACTION, ANCHOR_TYPE_START, left, ANCHOR_TYPE_START,
-     (float) bitmap.getWidth() / plane_width, bitmap);
-  }
->>>>>>> 0468a80d
-
-  /**
-   * Constructs a cue whose {@link #textAlignment} is null, whose type parameters are set to
+
+  /**
+   * Constructs an image cue whose type parameters are set to {@link #TYPE_UNSET} and whose
+   * dimension parameters are set to {@link #DIMEN_UNSET}.
+   *
+   * @param bitmap See {@link #bitmap}.
+   */
+  public Cue(Bitmap bitmap) {
+    this(bitmap, DIMEN_UNSET, TYPE_UNSET, DIMEN_UNSET, TYPE_UNSET, DIMEN_UNSET);
+  }
+
+  /**
+   * Creates an image cue.
+   *
+   * @param horizontalPosition The position of the horizontal anchor within the viewport, expressed
+   *     as a fraction of the viewport width.
+   * @param horizontalPositionAnchor The horizontal anchor. One of {@link #ANCHOR_TYPE_START},
+   *     {@link #ANCHOR_TYPE_MIDDLE}, {@link #ANCHOR_TYPE_END} and {@link #TYPE_UNSET}.
+   * @param verticalPosition The position of the vertical anchor within the viewport, expressed as a
+   *     fraction of the viewport height.
+   * @param verticalPositionAnchor The vertical anchor. One of {@link #ANCHOR_TYPE_START},
+   *     {@link #ANCHOR_TYPE_MIDDLE}, {@link #ANCHOR_TYPE_END} and {@link #TYPE_UNSET}.
+   * @param width The width of the cue, expressed as a fraction of the viewport width.
+   */
+  public Cue(Bitmap bitmap, float horizontalPosition, @AnchorType int horizontalPositionAnchor,
+      float verticalPosition, @AnchorType int verticalPositionAnchor, float width) {
+    this(null, null, bitmap, verticalPosition, LINE_TYPE_FRACTION, verticalPositionAnchor,
+        horizontalPosition, horizontalPositionAnchor, width, false, Color.BLACK);
+  }
+
+  /**
+   * Constructs a text cue whose {@link #textAlignment} is null, whose type parameters are set to
    * {@link #TYPE_UNSET} and whose dimension parameters are set to {@link #DIMEN_UNSET}.
    *
    * @param text See {@link #text}.
@@ -201,6 +217,8 @@
   }
 
   /**
+   * Creates a text cue.
+   *
    * @param text See {@link #text}.
    * @param textAlignment See {@link #textAlignment}.
    * @param line See {@link #line}.
@@ -212,16 +230,13 @@
    */
   public Cue(CharSequence text, Alignment textAlignment, float line, @LineType int lineType,
       @AnchorType int lineAnchor, float position, @AnchorType int positionAnchor, float size) {
-<<<<<<< HEAD
     this(text, textAlignment, line, lineType, lineAnchor, position, positionAnchor, size, false,
         Color.BLACK);
   }
 
-=======
-    this(text, textAlignment, line, lineType, lineAnchor, position, positionAnchor, size, null);
-  }
->>>>>>> 0468a80d
-  /**
+  /**
+   * Creates a text cue.
+   *
    * @param text See {@link #text}.
    * @param textAlignment See {@link #textAlignment}.
    * @param line See {@link #line}.
@@ -230,34 +245,30 @@
    * @param position See {@link #position}.
    * @param positionAnchor See {@link #positionAnchor}.
    * @param size See {@link #size}.
-<<<<<<< HEAD
    * @param windowColorSet See {@link #windowColorSet}.
    * @param windowColor See {@link #windowColor}.
    */
   public Cue(CharSequence text, Alignment textAlignment, float line, @LineType int lineType,
       @AnchorType int lineAnchor, float position, @AnchorType int positionAnchor, float size,
       boolean windowColorSet, int windowColor) {
-=======
-   * @param bitmap See {@link #bitmap}.
-   */
-  private Cue(CharSequence text, Alignment textAlignment, float line, @LineType int lineType,
-    @AnchorType int lineAnchor, float position, @AnchorType int positionAnchor, float size,
-    Bitmap bitmap) {
->>>>>>> 0468a80d
+    this(text, textAlignment, null, line, lineType, lineAnchor, position, positionAnchor, size,
+        windowColorSet, windowColor);
+  }
+
+  private Cue(CharSequence text, Alignment textAlignment, Bitmap bitmap, float line,
+      @LineType int lineType, @AnchorType int lineAnchor, float position,
+      @AnchorType int positionAnchor, float size, boolean windowColorSet, int windowColor) {
     this.text = text;
     this.textAlignment = textAlignment;
+    this.bitmap = bitmap;
     this.line = line;
     this.lineType = lineType;
     this.lineAnchor = lineAnchor;
     this.position = position;
     this.positionAnchor = positionAnchor;
     this.size = size;
-<<<<<<< HEAD
     this.windowColorSet = windowColorSet;
     this.windowColor = windowColor;
-=======
-    this.bitmap = bitmap;
->>>>>>> 0468a80d
   }
 
 }